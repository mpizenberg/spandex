--- conflicted
+++ resolved
@@ -1,17 +1,7 @@
 //! Various blocks holding information and specifications about the structure
 //! of a paragraph.
 use crate::font::Font;
-<<<<<<< HEAD
-use crate::units::Sp;
-
-/// Value of the most negative penalty possible. This is considered infinite.
-pub const INFINITELY_NEGATIVE_PENALTY: i32 = i32::min_value();
-
-/// Value of the most positive penalty possible. This is considered infinite. g
-pub const INFINITELY_POSITIVE_PENALTY: i32 = i32::max_value();
-=======
-use crate::units::Pt;
->>>>>>> 9c72fa06
+use printpdf::Pt;
 
 /// Top abstraction of an item, which is a specification for a box, a glue
 /// or a penalty.
@@ -61,13 +51,9 @@
 
 impl Item {
     /// Creates a box for a particular glyph and font.
-    pub fn from_glyph(glyph: char, font: &Font, font_size: Sp) -> Item {
+    pub fn from_glyph(glyph: char, font: &Font, font_size: Pt) -> Item {
         Item {
-<<<<<<< HEAD
             width: font.char_width(glyph, font_size),
-=======
-            width: Pt(font.char_width(glyph, font_size)),
->>>>>>> 9c72fa06
             content: Content::BoundingBox { glyph },
         }
     }
